{% load i18n %}
<!DOCTYPE html>
<html>
  <head>
    <meta charset="utf-8">
    <title>{% block title %}OpenTreeMap{% block instance_title %}{% endblock %}{% block page_title %}{% endblock %}{% endblock title %}</title>
    <meta name="viewport" content="width=device-width, initial-scale=1.0, user-scalable=no">

    <link href="{{ STATIC_URL }}css/bootstrap.css" rel="stylesheet">
		<link href="{{ STATIC_URL }}css/fontello.css" rel="stylesheet">
    <link href="{{ STATIC_URL }}css/application.css" rel="stylesheet">
    <link href="{{ STATIC_URL }}css/responsive.css" rel="stylesheet">

    <!--[if lt IE 9]>
      <script src="{{ STATIC_URL }}js/html5shiv.js"></script>
    <![endif]-->
    <meta charset="utf-8" />

    {% block head_extra %}
    {% endblock head_extra %}
    <style type="text/css">
      header {
        background-color: #dddddd;
        padding: 0.5em;
        margin: 0 0 0.5em 0;
      }
    </style>
  </head>
  <body>
    {% block topnav %}
    <!-- Top Nav -->
    <div class="navbar navbar-inverse navbar-fixed-top">
      <div class="navbar-inner">
        <div class="container">
          <ul class="nav pull-left">
            {% block instancetopnav %}
            <li><a href="javascript:;">{% trans "Explore Trees" %}</a></li>
            <li><a href="javascript:;">{% trans "Add a Tree" %}</a></li>
            {% endblock instancetopnav %}
          </ul>
<<<<<<< HEAD
          <ul class="nav pull-right">
=======
					<ul class="nav pull-right">
>>>>>>> d6983f52
            {% if request.user.is_authenticated %}
              <li><a href="{% url 'profile' %}">{{ request.user }}</a></li>
              <li><a href="{% url 'auth_logout' %}">{% trans "Logout" %}</a></li>
            {% else %}
              <li><a href="{% url 'auth_login' %}">{% trans "Login" %}</a></li>
              <li><a href="{% url 'registration_register' %}">{% trans "Sign Up" %}</a></li>
            {% endif %}
					</ul>
        </div>
      </div>
    </div>
    {% endblock topnav %}

    {% block header %}
    <!-- Logo and Search -->
    <div class="header">

      {% block logo %}
      <div class="logo">
        <a href="index.html"><img src="{{ STATIC_URL }}img/logo-main.svg" alt="OpenTreeMap"></a>
      </div>
      {% endblock logo %}

      {% block search %}
      <div class="search-block-wrapper">
        <!--Species Search-->
        <div class="search-block">
          <p class="desktop-only">{% trans "Search by Species" %}</p></a>
          <div class="search-field-group">
            <input type="text" data-class="search" id="species-typeahead" placeholder="American basswood"/>
            <input type="hidden" id="search-species" />
          </div>
        </div>

        <!-- Location Search -->
        <div class="search-block">
          <p class="desktop-only">{% trans "Search by Location" %}</p>
          <div class="search-field-group">
             <input type="text" data-class="search" id="boundary-typeahead" placeholder="340 N 12th St, Philadelphia"/>
            <input type="hidden" id="boundary" />
          </div>
        </div>
      </div> <!-- end search block wrapper -->
      {% block searchoptions %}
      <div class="search-options">
        <a id="perform-search" class="btn btn-primary search-submit-btn">{% trans "Search" %}</a>
        <br>
        <div class="btn-group">
          <button class="btn">{% trans "Advanced" %}</button>
          <button class="btn">{% trans "Reset" %}</button>
        </div>
      </div>
      {% endblock searchoptions %}
      {% endblock search %}

    </div> <!-- end header -->
    {% endblock header %}


    {% block subhead %}
    <div class="subhead">
      <div style="display: inline;" id="tree-and-planting-site-counts">
        <!-- This is what the counts will look like -->
        <!--
        <span id="tree-count">4567</span> trees, <span id="planting-site-count">10,683</span> planting sites
        -->
      </div>
      <a href="javascript:;" class="btn btn-mini exportBtn"><i class="icon-share"></i> Export Search Results</a>
      <a href="javascript:;" class="btn addBtn">Add a Tree</a>
    </div>
    {% endblock subhead %}

    {% block content %}
    {% endblock content %}

    {% block footer %}
    <footer>
      <ul class="nav nav-pills pull-left">
        <li><a href="javascript:;">{% trans "Tree Key" %}</a></li>
        <li><a href="javascript:;">{% trans "Resources" %}</a></li>
        <li><a href="javascript:;">{% trans "FAQ" %}</a></li>
        <li><a href="javascript:;">{% trans "About" %}</a></li>
        <li><a href="javascript:;">{% trans "Contact" %}</a></li>
      </ul>
      <a href="javascript:;" class="pull-right partners">Partners</a>
    </footer>
    {% endblock footer %}

    {% block config_scripts %}
      {% if request.instance %}
        <script src="{{ SITE_ROOT }}{{ request.instance.id }}/config/settings.js"></script>
      {% else %}
        <script src="{{ SITE_ROOT }}config/settings.js"></script>
      {% endif %}
    {% endblock config_scripts %}

    {% block global_scripts %}
      <script type="text/javascript" src="{% url 'django.views.i18n.javascript_catalog' %}"></script>
      <script>
      </script>
      <script src="{{ STATIC_URL }}js/treemap.js"></script>
    {% endblock global_scripts %}

    {% block scripts %}
    <script type="text/javascript">
      (function(require) {
        var $ = require("jquery"),
        app = require("app");

        $(function(){
          app.init(otm.settings);
        })
      })(require);
    </script>
    {% endblock scripts %}

    {% verbatim %}
    <script id="species-element-template" type="text/x-mustache-template">
      <p>{{common_name}}</p>
      <p>{{scientific_name}}</p>
    </script>
    <script id="boundary-element-template" type="text/x-mustache-template">
      <p>{{name}}</p>
      <p>{{category}}</p>
    </script>
    {% endverbatim %}

    {% block templates %}
    {% endblock templates %}
  </body>
</html><|MERGE_RESOLUTION|>--- conflicted
+++ resolved
@@ -38,11 +38,7 @@
             <li><a href="javascript:;">{% trans "Add a Tree" %}</a></li>
             {% endblock instancetopnav %}
           </ul>
-<<<<<<< HEAD
           <ul class="nav pull-right">
-=======
-					<ul class="nav pull-right">
->>>>>>> d6983f52
             {% if request.user.is_authenticated %}
               <li><a href="{% url 'profile' %}">{{ request.user }}</a></li>
               <li><a href="{% url 'auth_logout' %}">{% trans "Logout" %}</a></li>
