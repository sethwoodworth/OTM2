{% load i18n %}
{% load instance_config %}

<!DOCTYPE html>
<html>
  <head>
    <meta charset="utf-8">
    <title>{% block title %}OpenTreeMap{% block instance_title %}{% endblock %}{% block page_title %}{% endblock %}{% endblock title %}</title>
    <meta name="viewport" content="width=device-width, initial-scale=1.0, user-scalable=no">
    <meta charset="utf-8" />

    {% if settings.TEMPLATE_DEBUG %}
    <link href="{{ STATIC_URL }}css/vendor.css" rel="stylesheet">
    {% else %}
    <link href="{{ STATIC_URL }}css/vendor.min.css" rel="stylesheet">
    {% endif %}

    {% block application_css %}
    {% if settings.TEMPLATE_DEBUG %}
    <link href="{{ STATIC_URL }}css/main.css" rel="stylesheet">
    {% else %}
    <link href="{{ STATIC_URL }}css/main.min.css" rel="stylesheet">
    {% endif %}
    {% endblock application_css %}

    <!--[if lt IE 9]>
      <script src="{{ STATIC_URL }}js/html5shiv.js"></script>
    <![endif]-->

    {% block head_extra %}
    {% endblock head_extra %}
  </head>
  <body>
    <div class="wrapper">
      {% block topnav %}
      <!-- Top Nav -->
      <div class="navbar navbar-inverse navbar-fixed-top">
        <div class="navbar-inner">
          <ul class="nav pull-left">
<<<<<<< HEAD
            {# Since the active style changes on a page-by-page basis we use nested blocks below. These nested blocks can then be overriden to change which tab is active. #}
=======
            {% comment %}
            Since the active style changes on a page-by-page basis
            we use nested blocks below. These nested blocks can then be
            overriden to change which tab is active.
            {% endcomment %}
>>>>>>> da4f9e04
            {% block instancetopnav %}
              {% if last_instance %}
              <li class="{% block activeexplore %}active{% endblock %}"><a href="{% url 'map' instance_url_name=last_instance.url_name %}">{% trans "Explore Trees" %}</a></li>
              {% if request.user.is_authenticated %}
              <li><a data-class='add-tree' href="{% url 'map' instance_url_name=last_instance.url_name %}#addtree">{% trans "Add a Tree" %}</a></li>
              {% else %}
              <li><a href="{% url 'django.contrib.auth.views.login' %}?next={{ request.get_full_path }}">{% trans "Add a Tree" %}</a></li>
              {% endif %}
              {% endif %}
            {% endblock instancetopnav %}
          </ul>
          <ul class="nav pull-right">
            {% if request.user.is_authenticated %}
              <li class="{% block activeuser %}{% endblock %}">
                <a href="{% url 'profile' %}">{% trans "My Account" %}
                  {% if last_instance %}
                  {% with iuser=request.user|instanceuser:last_instance %}
                  <span class="reputation">({{ iuser.reputation }} rep)</span>
                  {% endwith  %}
                  {% endif %}
                </a>
              </li>
              <li><a href="{% url 'auth_logout' %}">{% trans "Logout" %}</a></li>
              <li class="user-img"><a href="{% url 'profile' %}"><img src="/static/img/profile.jpg"></a></li>
            {% else %}
              <li><a id="login" href="{% url 'auth_login' %}">{% trans "Login" %}</a></li>
              <li><a href="{% url 'registration_register' %}">{% trans "Sign Up" %}</a></li>
            {% endif %}
          </ul>
        </div>
      </div>
      {% endblock topnav %}

      {% block header %}
      <!-- Logo and Search -->
      <div class="header">

        {% block logo %}
        <div class="logo">
          <a href="{% if last_instance %}{% url 'map' instance_url_name=last_instance.url_name %}{% else %}/{% endif %}"
            ><img id="site-logo" src="{{ logo_url }}" alt="OpenTreeMap">
          </a>
        </div>
        {% endblock logo %}

        <div class="search-wrapper">
          {% block search %}
          {% endblock search %}
          {% block searchoptions %}
          {% endblock searchoptions %}
          {% block advancedsearch %}
          {% endblock advancedsearch %}
        </div>

      </div> <!-- end header -->
      {% endblock header %}

      {% block subhead %}
      {% endblock subhead %}

      {% block content %}
      {% endblock content %}

    </div>

    <footer>
    {% block footer %}
    {% endblock footer %}
    </footer>

    {% block config_scripts %}
      {% if request.instance %}
        <script src="{{ SITE_ROOT }}{{ request.instance.url_name }}/config/settings.js"></script>
      {% else %}
        <script src="{{ SITE_ROOT }}config/settings.js"></script>
      {% endif %}
    {% endblock config_scripts %}

    {% block global_scripts %}
      {% if settings.USE_JS_I18N %}
      <script type="text/javascript" src="{% url 'django.views.i18n.javascript_catalog' %}"></script>
      {% endif %}
      {% if settings.TEMPLATE_DEBUG %}
      <script src="{{ STATIC_URL }}js/treemap.js"></script>
      {% else %}
      <script src="{{ STATIC_URL }}js/treemap.min.js"></script>
      {% endif %}
    {% endblock global_scripts %}

    {% block templates %}
    {% endblock templates %}

    {% block scripts %}
    {% endblock scripts %}
    {% block searchscripts %}
    {% endblock searchscripts %}

    {% block endbody %}
    {% endblock endbody %}

  </body>
</html><|MERGE_RESOLUTION|>--- conflicted
+++ resolved
@@ -37,15 +37,7 @@
       <div class="navbar navbar-inverse navbar-fixed-top">
         <div class="navbar-inner">
           <ul class="nav pull-left">
-<<<<<<< HEAD
             {# Since the active style changes on a page-by-page basis we use nested blocks below. These nested blocks can then be overriden to change which tab is active. #}
-=======
-            {% comment %}
-            Since the active style changes on a page-by-page basis
-            we use nested blocks below. These nested blocks can then be
-            overriden to change which tab is active.
-            {% endcomment %}
->>>>>>> da4f9e04
             {% block instancetopnav %}
               {% if last_instance %}
               <li class="{% block activeexplore %}active{% endblock %}"><a href="{% url 'map' instance_url_name=last_instance.url_name %}">{% trans "Explore Trees" %}</a></li>
